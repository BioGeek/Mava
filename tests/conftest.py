--- conflicted
+++ resolved
@@ -26,16 +26,9 @@
 try:
     from mava.utils.environments import flatland_utils
     from mava.wrappers.flatland import FlatlandEnvWrapper
-<<<<<<< HEAD
-
-    _has_flatland = True
-except (ModuleNotFoundError, ImportError):
-    _has_flatland = False
-=======
 except ModuleNotFoundError:
     pass
 
->>>>>>> e60a4dce
 try:
     from pettingzoo.utils.env import AECEnv, ParallelEnv
 except ModuleNotFoundError:
