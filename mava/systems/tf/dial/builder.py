# python3
# Copyright 2021 InstaDeep Ltd. All rights reserved.
#
# Licensed under the Apache License, Version 2.0 (the "License");
# you may not use this file except in compliance with the License.
# You may obtain a copy of the License at
#
#     http://www.apache.org/licenses/LICENSE-2.0
#
# Unless required by applicable law or agreed to in writing, software
# distributed under the License is distributed on an "AS IS" BASIS,
# WITHOUT WARRANTIES OR CONDITIONS OF ANY KIND, either express or implied.
# See the License for the specific language governing permissions and
# limitations under the License.

"""DIAL system builder implementation."""

import dataclasses
from typing import Any, Dict, Iterator, List, Optional, Type, Union

import numpy as np
import reverb
import sonnet as snt
from acme import datasets
from acme.tf import variable_utils
from acme.utils import counting

from mava import adders, core, specs, types
from mava.adders import reverb as reverb_adders
from mava.components.tf.modules.communication import BaseCommunicationModule
from mava.components.tf.modules.exploration.exploration_scheduling import (
    LinearExplorationScheduler,
)
from mava.components.tf.modules.stabilising import FingerPrintStabalisation
from mava.systems.tf import executors
from mava.systems.tf.madqn import execution, training


@dataclasses.dataclass
class DIALConfig:
    """Configuration options for the DIAL system.
    Args:
        environment_spec: description of the action and observation spaces etc. for
            each agent in the system.
        epsilon_min: final minimum value for epsilon at the end of a decay schedule.
        epsilon_decay: the rate at which epislon decays.
        agent_net_keys: (dict, optional): specifies what network each agent uses.
                Defaults to {}.
        target_update_period: number of learner steps to perform before updating
            the target networks.
        executor_variable_update_period: the rate at which executors sync their
            paramters with the trainer.
        max_gradient_norm: value to specify the maximum clipping value for the gradient
            norm during optimization.
        min_replay_size: minimum replay size before updating.
        max_replay_size: maximum replay size.
        samples_per_insert: number of samples to take from replay for every insert
            that is made.
        prefetch_size: size to prefetch from replay.
        batch_size: batch size for updates.
        n_step: number of steps to include prior to boostrapping.
        sequence_length: recurrent sequence rollout length.
        period: consecutive starting points for overlapping rollouts across a sequence.
        discount: discount to use for TD updates.
        checkpoint: boolean to indicate whether to checkpoint models.
        optimizer: type of optimizer to use for updating the parameters of models.
        replay_table_name: string indicating what name to give the replay table.
        checkpoint_subpath: subdirectory specifying where to store checkpoints."""

    environment_spec: specs.MAEnvironmentSpec
    epsilon_min: float
    epsilon_decay: float
    agent_net_keys: Dict[str, str]
    target_update_period: int
    executor_variable_update_period: int
    max_gradient_norm: Optional[float]
    min_replay_size: int
    max_replay_size: int
    samples_per_insert: Optional[float]
    prefetch_size: int
    batch_size: int
    n_step: int
    sequence_length: int
    period: int
    discount: float
    checkpoint: bool
    optimizer: Union[snt.Optimizer, Dict[str, snt.Optimizer]]
    replay_table_name: str = reverb_adders.DEFAULT_PRIORITY_TABLE
    checkpoint_subpath: str = "~/mava/"


class DIALBuilder:
    """Builder for DIAL which constructs individual components of the system."""

    def __init__(
        self,
        config: DIALConfig,
        trainer_fn: Type[
            training.MADQNRecurrentCommTrainer
        ] = training.MADQNRecurrentCommTrainer,
        executor_fn: Type[core.Executor] = execution.MADQNRecurrentCommExecutor,
        extra_specs: Dict[str, Any] = {},
        exploration_scheduler_fn: Type[
            LinearExplorationScheduler
        ] = LinearExplorationScheduler,
        replay_stabilisation_fn: Optional[Type[FingerPrintStabalisation]] = None,
    ):
        """Initialise the system.

        Args:
            config (DIALConfig): system configuration specifying hyperparameters and
                additional information for constructing the system.
            trainer_fn (Type[ training.MADQNRecurrentCommTrainer ], optional):
                Trainer function, of a correpsonding type to work with the selected
                system architecture. Defaults to training.MADQNRecurrentCommTrainer.
            executor_fn (Type[core.Executor], optional): Executor function, of a
                corresponding type to work with the selected system architecture.
                Defaults to execution.MADQNRecurrentCommExecutor.
            extra_specs (Dict[str, Any], optional): defines the specifications of extra
                information used by the system. Defaults to {}.
            exploration_scheduler_fn (Type[ LinearExplorationScheduler ], optional):
                epsilon decay scheduler. Defaults to LinearExplorationScheduler.
            replay_stabilisation_fn (Optional[Type[FingerPrintStabalisation]],
                optional): optional function to stabilise experience replay. Defaults
                to None.
        """
        self._config = config
        self._extra_specs = extra_specs

        self._agents = self._config.environment_spec.get_agent_ids()
        self._agent_types = self._config.environment_spec.get_agent_types()
        self._trainer_fn = trainer_fn
        self._executor_fn = executor_fn
        self._exploration_scheduler_fn = exploration_scheduler_fn
        self._replay_stabiliser_fn = replay_stabilisation_fn

    def make_replay_tables(
        self,
        environment_spec: specs.MAEnvironmentSpec,
    ) -> List[reverb.Table]:
        """Create tables to insert data into.

        Args:
            environment_spec (specs.MAEnvironmentSpec): description of the action and
                observation spaces etc. for each agent in the system.

        Raises:
            NotImplementedError: unknown executor type.

        Returns:
            List[reverb.Table]: a list of data tables for inserting data.
        """

        # Select adder
        if issubclass(self._executor_fn, executors.FeedForwardExecutor):
            # Check if we should use fingerprints
            if self._replay_stabiliser_fn is not None:
                self._extra_specs.update({"fingerprint": np.array([1.0, 1.0])})
            adder_sig = reverb_adders.ParallelNStepTransitionAdder.signature(
                environment_spec, self._extra_specs
            )
        elif issubclass(self._executor_fn, executors.RecurrentExecutor):
            adder_sig = reverb_adders.ParallelSequenceAdder.signature(
                environment_spec, self._extra_specs
            )
        else:
            raise NotImplementedError("Unknown executor type: ", self._executor_fn)

        if self._config.samples_per_insert is None:
            # We will take a samples_per_insert ratio of None to mean that there is
            # no limit, i.e. this only implies a min size limit.
            limiter = reverb.rate_limiters.MinSize(self._config.min_replay_size)

        else:
            # Create enough of an error buffer to give a 10% tolerance in rate.
            samples_per_insert_tolerance = 0.1 * self._config.samples_per_insert
            error_buffer = self._config.min_replay_size * samples_per_insert_tolerance
            limiter = reverb.rate_limiters.SampleToInsertRatio(
                min_size_to_sample=self._config.min_replay_size,
                samples_per_insert=self._config.samples_per_insert,
                error_buffer=error_buffer,
            )

        replay_table = reverb.Table(
            name=self._config.replay_table_name,
            sampler=reverb.selectors.Uniform(),
            remover=reverb.selectors.Fifo(),
            max_size=self._config.max_replay_size,
            rate_limiter=limiter,
            signature=adder_sig,
        )

        return [replay_table]

    def make_dataset_iterator(
        self, replay_client: reverb.Client
    ) -> Iterator[reverb.ReplaySample]:
        """Create a dataset iterator to use for training/updating the system.

        Args:
            replay_client (reverb.Client): Reverb Client which points to the
                replay server.

        Returns:
            [type]: dataset iterator.

        Yields:
            Iterator[reverb.ReplaySample]: data samples from the dataset.
        """

        sequence_length = (
            self._config.sequence_length
            if issubclass(self._executor_fn, executors.RecurrentExecutor)
            else None
        )

        dataset = datasets.make_reverb_dataset(
            table=self._config.replay_table_name,
            server_address=replay_client.server_address,
            batch_size=self._config.batch_size,
            prefetch_size=self._config.prefetch_size,
            sequence_length=sequence_length,
        )
        return iter(dataset)

    def make_adder(
        self, replay_client: reverb.Client
    ) -> Optional[adders.ParallelAdder]:
        """Create an adder which records data generated by the executor/environment.

        Args:
            replay_client (reverb.Client): Reverb Client which points to the
                replay server.

        Raises:
            NotImplementedError: unknown executor type.

        Returns:
            Optional[adders.ParallelAdder]: adder which sends data to a replay buffer.
        """

        # Select adder
        if issubclass(self._executor_fn, executors.FeedForwardExecutor):
            adder = reverb_adders.ParallelNStepTransitionAdder(
                priority_fns=None,
                client=replay_client,
                n_step=self._config.n_step,
                discount=self._config.discount,
            )
        elif issubclass(self._executor_fn, executors.RecurrentExecutor):
            adder = reverb_adders.ParallelSequenceAdder(
                priority_fns=None,
                client=replay_client,
                sequence_length=self._config.sequence_length,
                period=self._config.period,
            )
        else:
            raise NotImplementedError("Unknown executor type: ", self._executor_fn)

        return adder

    def make_executor(
        self,
        q_networks: Dict[str, snt.Module],
        action_selectors: Dict[str, Any],
        communication_module: BaseCommunicationModule,
        adder: Optional[adders.ParallelAdder] = None,
        variable_source: Optional[core.VariableSource] = None,
        trainer: Optional[training.MADQNRecurrentCommTrainer] = None,
        evaluator: bool = False,
    ) -> core.Executor:
        """Create an executor instance.

        Args:
            q_networks (Dict[str, snt.Module]): q-value networks for each agent in the
                system.
            action_selectors (Dict[str, Any]): policy action selector method, e.g.
                epsilon greedy.
            communication_module (BaseCommunicationModule): module for enabling
                communication protocols between agents.
            adder (Optional[adders.ParallelAdder], optional): adder to send data to
                a replay buffer. Defaults to None.
            variable_source (Optional[core.VariableSource], optional): variables server.
                Defaults to None.
            trainer (Optional[training.MADQNRecurrentCommTrainer], optional):
                system trainer. Defaults to None.
            evaluator (bool, optional): boolean indicator if the executor is used for
                for evaluation only. Defaults to False.

        Returns:
            core.Executor: system executor, a collection of agents making up the part
                of the system generating data by interacting the environment.
        """

        agent_net_keys = self._config.agent_net_keys

        variable_client = None
        if variable_source:
            # Create policy variables
            variables = {
<<<<<<< HEAD
                net_key: q_networks[net_key].variables for net_key in q_networks.keys()
=======
                net_key: q_networks[net_key].variables
                for net_key in set(agent_net_keys.values())
>>>>>>> d64942cf
            }
            # Get new policy variables
            variable_client = variable_utils.VariableClient(
                client=variable_source,
                variables={"q_network": variables},
                update_period=self._config.executor_variable_update_period,
            )

            # Make sure not to use a random policy after checkpoint restoration by
            # assigning variables before running the environment loop.
            variable_client.update_and_wait()

        # Check if we should use fingerprints
        fingerprint = True if self._replay_stabiliser_fn is not None else False

        # Create the executor which coordinates the actors.
        return self._executor_fn(
            q_networks=q_networks,
            action_selectors=action_selectors,
            agent_net_keys=agent_net_keys,
            variable_client=variable_client,
            adder=adder,
            trainer=trainer,
            communication_module=communication_module,
            evaluator=evaluator,
            fingerprint=fingerprint,
        )

    def make_trainer(
        self,
        networks: Dict[str, Dict[str, snt.Module]],
        dataset: Iterator[reverb.ReplaySample],
        communication_module: BaseCommunicationModule,
        counter: Optional[counting.Counter] = None,
        logger: Optional[types.NestedLogger] = None,
    ) -> core.Trainer:
        """Create a trainer instance.

        Args:
            networks (Dict[str, Dict[str, snt.Module]]): system networks.
            dataset (Iterator[reverb.ReplaySample]): dataset iterator to feed data to
                the trainer networks.
            communication_module (BaseCommunicationModule): module to enable
                agent communication.
            counter (Optional[counting.Counter], optional): a Counter which allows for
                recording of counts, e.g. trainer steps. Defaults to None.
            logger (Optional[types.NestedLogger], optional): Logger object for logging
                metadata.. Defaults to None.

        Returns:
            core.Trainer: system trainer, that uses the collected data from the
                executors to update the parameters of the agent networks in the system.
        """
        q_networks = networks["values"]
        target_q_networks = networks["target_values"]

        agents = self._config.environment_spec.get_agent_ids()
        agent_types = self._config.environment_spec.get_agent_types()

        # Make epsilon scheduler
        exploration_scheduler = self._exploration_scheduler_fn(
            epsilon_min=self._config.epsilon_min,
            epsilon_decay=self._config.epsilon_decay,
        )

        # Check if we should use fingerprints
        fingerprint = True if self._replay_stabiliser_fn is not None else False

        # The learner updates the parameters (and initializes them).
        trainer = self._trainer_fn(
            agents=agents,
            agent_types=agent_types,
            discount=self._config.discount,
            q_networks=q_networks,
            target_q_networks=target_q_networks,
            agent_net_keys=self._config.agent_net_keys,
            optimizer=self._config.optimizer,
            target_update_period=self._config.target_update_period,
            max_gradient_norm=self._config.max_gradient_norm,
            exploration_scheduler=exploration_scheduler,
            communication_module=communication_module,
            dataset=dataset,
            counter=counter,
            fingerprint=fingerprint,
            logger=logger,
            checkpoint=self._config.checkpoint,
            checkpoint_subpath=self._config.checkpoint_subpath,
        )

        return trainer<|MERGE_RESOLUTION|>--- conflicted
+++ resolved
@@ -298,12 +298,7 @@
         if variable_source:
             # Create policy variables
             variables = {
-<<<<<<< HEAD
                 net_key: q_networks[net_key].variables for net_key in q_networks.keys()
-=======
-                net_key: q_networks[net_key].variables
-                for net_key in set(agent_net_keys.values())
->>>>>>> d64942cf
             }
             # Get new policy variables
             variable_client = variable_utils.VariableClient(
