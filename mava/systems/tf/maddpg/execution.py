--- conflicted
+++ resolved
@@ -13,10 +13,7 @@
 # See the License for the specific language governing permissions and
 # limitations under the License.
 
-<<<<<<< HEAD
-=======
 import copy
->>>>>>> 1a258f0c
 from typing import Any, Dict, List, Optional, Tuple, Union
 
 import dm_env
@@ -88,13 +85,9 @@
 
         # Store these for later use.
         self._agent_specs = agent_specs
-<<<<<<< HEAD
-        self._counts = counts
-=======
         self._executor_samples = executor_samples
         self._counts = counts
         self._network_keys_extras: Dict[str, np.array] = {}
->>>>>>> 1a258f0c
         super().__init__(
             policy_networks=policy_networks,
             agent_net_keys=agent_net_keys,
@@ -224,12 +217,6 @@
             next_extras (Dict[str, types.NestedArray], optional): possible extra
                 information to record during the transition. Defaults to {}.
         """
-<<<<<<< HEAD
-        if self._adder:
-            _, policy = actions
-            # TODO (dries): Sort out this mypy issue.
-            self._adder.add(policy, next_timestep, next_extras)  # type: ignore
-=======
         if not self._adder:
             return
         _, policy = actions
@@ -239,13 +226,6 @@
         next_extras["network_keys"] = self._network_keys_extras
         # TODO (dries): Sort out this mypy issue.
         self._adder.add(policy, next_timestep, next_extras)  # type: ignore
-
-    def update(self, wait: bool = False) -> None:
-        """Update the policy variables."""
-        if self._variable_client:
-            # TODO (dries): Maybe changes this to a async get?
-            self._variable_client.get_and_wait()
->>>>>>> 1a258f0c
 
     def update(self, wait: bool = False) -> None:
         """Update the policy variables."""
@@ -290,10 +270,7 @@
 
         # Store these for later use.
         self._agent_specs = agent_specs
-<<<<<<< HEAD
-=======
         self._executor_samples = executor_samples
->>>>>>> 1a258f0c
         self._counts = counts
         super().__init__(
             policy_networks=policy_networks,
@@ -456,13 +433,7 @@
                 for agent, _state in self._states.items()
             }
             next_extras.update({"core_states": numpy_states})
-<<<<<<< HEAD
-            self._adder.add(policy, next_timestep, next_extras)  # type: ignore
-        else:
-            self._adder.add(policy, next_timestep, numpy_states)  # type: ignore
-=======
         self._adder.add(policy, next_timestep, next_extras)  # type: ignore
->>>>>>> 1a258f0c
 
     def update(self, wait: bool = False) -> None:
         """Update the policy variables."""
