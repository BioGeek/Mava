--- conflicted
+++ resolved
@@ -207,11 +207,7 @@
                 environment_spec=environment_spec,
                 epsilon_min=epsilon_min,
                 epsilon_decay=epsilon_decay,
-<<<<<<< HEAD
-                agent_net_keys=agent_net_keys,
-=======
                 agent_net_keys=self._agent_net_keys,
->>>>>>> d64942cf
                 discount=discount,
                 batch_size=batch_size,
                 prefetch_size=prefetch_size,
