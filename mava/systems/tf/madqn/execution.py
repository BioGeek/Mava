--- conflicted
+++ resolved
@@ -123,7 +123,6 @@
         if self._adder:
             self._adder.add_first(timestep, extras)
 
-<<<<<<< HEAD
     def observe(
         self,
         actions: Dict[str, types.NestedArray],
@@ -139,8 +138,6 @@
         if self._adder:
             self._adder.add(actions, next_timestep, next_extras)
 
-=======
->>>>>>> 1790b981
     def select_actions(
         self, observations: Dict[str, OLT]
     ) -> Dict[str, types.NestedArray]:
