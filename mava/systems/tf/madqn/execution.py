--- conflicted
+++ resolved
@@ -43,11 +43,12 @@
 
 
 class DQNExecutor:
-    def __init__(self, action_selectors: Dict):
+    def __init__(self, action_selectors: Dict) -> None:
         self._action_selectors = action_selectors
 
     def _get_epsilon(self) -> Union[float, np.ndarray]:
         """Return epsilon.
+
         Returns:
             epsilon values.
         """
@@ -78,6 +79,11 @@
         }
 
     def after_action_selection(self, time_t: int) -> None:
+        """After action selection.
+
+        Args:
+            time_t: timestep
+        """
         self._decrement_epsilon(time_t)
 
     def get_stats(self) -> Dict:
@@ -103,22 +109,17 @@
         action_selectors: Dict[str, snt.Module],
         agent_specs: Dict[str, EnvironmentSpec],
         agent_net_keys: Dict[str, str],
-<<<<<<< HEAD
         network_sampling_setup: List,
         net_keys_to_ids: Dict[str, int],
         evaluator: bool = False,
-        adder: Optional[adders.ParallelAdder] = None,
+        adder: Optional[adders.ReverbParallelAdder] = None,
         counts: Optional[Dict[str, Any]] = None,
-=======
-        adder: Optional[adders.ReverbParallelAdder] = None,
->>>>>>> 0e98a8ac
         variable_client: Optional[tf2_variable_utils.VariableClient] = None,
         interval: Optional[dict] = None,
     ):
 
         """Initialise the system executor
         Args:
-<<<<<<< HEAD
             policy_networks: policy networks for each agent in
                 the system.
             agent_specs: agent observation and action
@@ -131,18 +132,6 @@
                 to a replay buffer. Defaults to None.
             counts: Count values used to record excutor episode and steps.
             variable_client:
-=======
-            q_networks (Dict[str, snt.Module]): q-value networks for each agent in the
-                system.
-            action_selectors (Dict[str, Any]): policy action selector method, e.g.
-                epsilon greedy.
-            trainer (MADQNTrainer, optional): system trainer.
-            agent_net_keys: (dict, optional): specifies what network each agent uses.
-                Defaults to {}.
-            adder (Optional[adders.ReverbParallelAdder], optional): adder which sends
-                data to a replay buffer. Defaults to None.
-            variable_client (Optional[tf2_variable_utils.VariableClient], optional):
->>>>>>> 0e98a8ac
                 client to copy weights from the trainer. Defaults to None.
             evaluator: whether the executor will be used for
                 evaluation.
@@ -310,22 +299,17 @@
         value_networks: Dict[str, snt.Module],
         agent_specs: Dict[str, EnvironmentSpec],
         agent_net_keys: Dict[str, str],
-<<<<<<< HEAD
         network_sampling_setup: List,
         net_keys_to_ids: Dict[str, int],
         evaluator: bool = False,
-        adder: Optional[adders.ParallelAdder] = None,
+        adder: Optional[adders.ReverbParallelAdder] = None,
         counts: Optional[Dict[str, Any]] = None,
-=======
-        adder: Optional[adders.ReverbParallelAdder] = None,
->>>>>>> 0e98a8ac
         variable_client: Optional[tf2_variable_utils.VariableClient] = None,
         store_recurrent_state: bool = True,
         interval: Optional[dict] = None,
     ):
         """Initialise the system executor
         Args:
-<<<<<<< HEAD
             policy_networks: policy networks for each agent in
                 the system.
             agent_specs: agent observation and action
@@ -338,18 +322,6 @@
                 to a replay buffer. Defaults to None.
             counts: Count values used to record excutor episode and steps.
             variable_client:
-=======
-            q_networks (Dict[str, snt.Module]): q-value networks for each agent in the
-                system.
-            action_selectors (Dict[str, Any]): policy action selector method, e.g.
-                epsilon greedy.
-            agent_net_keys: (dict, optional): specifies what network each agent uses.
-                Defaults to {}.
-            agent_net_keys (Dict[str, Any]): specifies what network each agent uses.
-            adder (Optional[adders.ReverbParallelAdder], optional): adder which sends
-                data to a replay buffer. Defaults to None.
-            variable_client (Optional[tf2_variable_utils.VariableClient], optional):
->>>>>>> 0e98a8ac
                 client to copy weights from the trainer. Defaults to None.
             store_recurrent_state: boolean to store the recurrent
                 network hidden state. Defaults to True.
@@ -454,74 +426,7 @@
             actions[agent] = self.select_action(agent, observation)
         return actions
 
-<<<<<<< HEAD
     def observe_first(
-=======
-
-class MADQNRecurrentCommExecutor(RecurrentCommExecutor, DQNExecutor):
-    """A recurrent executor with communication.
-    An executor based on a recurrent policy for each agent in the system using learned
-    communication.
-    """
-
-    def __init__(
-        self,
-        q_networks: Dict[str, snt.Module],
-        action_selectors: Dict[str, snt.Module],
-        communication_module: BaseCommunicationModule,
-        agent_net_keys: Dict[str, str],
-        adder: Optional[adders.ReverbParallelAdder] = None,
-        variable_client: Optional[tf2_variable_utils.VariableClient] = None,
-        store_recurrent_state: bool = True,
-        trainer: MADQNTrainer = None,
-        fingerprint: bool = False,
-        evaluator: bool = False,
-        interval: Optional[dict] = None,
-    ):
-        """Initialise the system executor
-
-        Args:
-            q_networks (Dict[str, snt.Module]): q-value networks for each agent in the
-                system.
-            action_selectors (Dict[str, Any]): policy action selector method, e.g.
-                epsilon greedy.
-            communication_module (BaseCommunicationModule): module for enabling
-                communication protocols between agents.
-            agent_net_keys: (dict, optional): specifies what network each agent uses.
-                Defaults to {}.
-            adder (Optional[adders.ReverbParallelAdder], optional): adder which sends
-                data to a replay buffer. Defaults to None.
-            variable_client (Optional[tf2_variable_utils.VariableClient], optional):
-                client to copy weights from the trainer. Defaults to None.
-            store_recurrent_state (bool, optional): boolean to store the recurrent
-                network hidden state. Defaults to True.
-            trainer (MADQNTrainer, optional): system trainer. Defaults to None.
-            fingerprint (bool, optional): whether to use fingerprint stabilisation to
-                stabilise experience replay. Defaults to False.
-            evaluator (bool, optional): whether the executor will be used for
-                evaluation. Defaults to False.
-            interval: interval that evaluations are run at.
-        """
-
-        # Store these for later use.
-        self._adder = adder
-        self._variable_client = variable_client
-        self._q_networks = q_networks
-        self._policy_networks = q_networks
-        self._communication_module = communication_module
-        self._action_selectors = action_selectors
-        self._store_recurrent_state = store_recurrent_state
-        self._trainer = trainer
-        self._agent_net_keys = agent_net_keys
-        self._interval = interval
-        self._evaluator = evaluator
-
-        self._states: Dict[str, Any] = {}
-        self._messages: Dict[str, Any] = {}
-
-    @tf.function
-    def _policy(
->>>>>>> 0e98a8ac
         self,
         timestep: dm_env.TimeStep,
         extras: Dict[str, types.NestedArray] = {},
