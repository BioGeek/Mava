--- conflicted
+++ resolved
@@ -80,11 +80,8 @@
         eval_loop_fn: Callable = ParallelEnvironmentLoop,
         train_loop_fn_kwargs: Dict = {},
         eval_loop_fn_kwargs: Dict = {},
-<<<<<<< HEAD
+        evaluator_interval: Optional[dict] = None,
         learning_rate_scheduler_fn: Optional[Dict[str, Callable[[int], None]]] = None,
-=======
-        evaluator_interval: Optional[dict] = None,
->>>>>>> 52cd450c
     ):
         """Initialise the system
 
@@ -159,7 +156,6 @@
                 to the training loop. Defaults to {}.
             eval_loop_fn_kwargs (Dict, optional): possible keyword arguments to send to
                 the evaluation loop. Defaults to {}.
-<<<<<<< HEAD
             learning_rate_scheduler_fn: dict with two functions/classes (one for the
                 policy and one for the critic optimizer), that takes in a trainer
                 step t and returns the current learning rate,
@@ -167,14 +163,12 @@
                 See
                 examples/debugging/simple_spread/feedforward/decentralised/run_maddpg_lr_schedule.py
                 for an example.
-=======
             evaluator_interval: An optional condition that is used to
                 evaluate/test system performance after [evaluator_interval]
                 condition has been met. If None, evaluation will
                 happen at every timestep.
                 E.g. to evaluate a system after every 100 executor episodes,
                 evaluator_interval = {"executor_episodes": 100}.
->>>>>>> 52cd450c
         """
 
         if not environment_spec:
@@ -237,11 +231,8 @@
                 critic_optimizer=critic_optimizer,
                 checkpoint_subpath=checkpoint_subpath,
                 checkpoint_minute_interval=checkpoint_minute_interval,
-<<<<<<< HEAD
+                evaluator_interval=evaluator_interval,
                 learning_rate_scheduler_fn=learning_rate_scheduler_fn,
-=======
-                evaluator_interval=evaluator_interval,
->>>>>>> 52cd450c
             ),
             trainer_fn=trainer_fn,
             executor_fn=executor_fn,
