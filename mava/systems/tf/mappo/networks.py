--- conflicted
+++ resolved
@@ -116,7 +116,6 @@
                         activate_final=False,
                         seed=seed,
                     ),
-<<<<<<< HEAD
                 ]
             elif archecture_type == ArchitectureType.recurrent:
                 policy_layers = [
@@ -130,10 +129,6 @@
                         (num_actions,),
                         activate_final=False,
                         seed=seed,
-=======
-                    networks.CategoricalHead(
-                        num_values=num_actions, dtype=specs[key].actions.dtype
->>>>>>> e60a4dce
                     ),
                 ]
 
