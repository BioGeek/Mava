--- conflicted
+++ resolved
@@ -442,7 +442,6 @@
             # Book-keeping.
             episode_steps += 1
 
-<<<<<<< HEAD
             if hasattr(self._executor, "after_action_selection"):
                 total_steps_before_current_episode = self._counter.get_counts().get(
                     "executor_steps", 0
@@ -457,8 +456,6 @@
                     for agent, spec in self._environment.reward_spec().items()
                 }
 
-=======
->>>>>>> 52cd450c
             self._compute_step_statistics(rewards)
 
             for agent, reward in rewards.items():
