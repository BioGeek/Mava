--- conflicted
+++ resolved
@@ -165,15 +165,10 @@
     def reset(self) -> dm_env.TimeStep:
         """Resets the episode."""
         self._reset_next_step = False
-<<<<<<< HEAD
-        self._discount = None  # Not used in pettingzoo
-
-=======
         self._discounts = {
             agent: np.dtype("float32").type(1.0)
             for agent in self._environment.possible_agents
         }
->>>>>>> f0eaf407
         observe = self._environment.reset()
         observations = self._convert_observations(
             observe, {agent: False for agent in self.possible_agents}
