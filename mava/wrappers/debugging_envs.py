# python3
# Copyright 2021 InstaDeep Ltd. All rights reserved.
#
# Licensed under the Apache License, Version 2.0 (the "License");
# you may not use this file except in compliance with the License.
# You may obtain a copy of the License at
#
#     http://www.apache.org/licenses/LICENSE-2.0
#
# Unless required by applicable law or agreed to in writing, software
# distributed under the License is distributed on an "AS IS" BASIS,
# WITHOUT WARRANTIES OR CONDITIONS OF ANY KIND, either express or implied.
# See the License for the specific language governing permissions and
# limitations under the License.

"""Wraps a Debugging MARL environment to be used as a dm_env environment."""
from typing import Dict, Tuple

import dm_env
import numpy as np
from acme import specs

# from acme.specs import EnvironmentSpec
from acme.wrappers.gym_wrapper import _convert_to_spec
from gym import spaces

from mava.types import OLT
from mava.utils.debugging.environment import MultiAgentEnv
<<<<<<< HEAD
from mava.utils.debugging.environments.switch_game import MultiAgentSwitchGame
from mava.utils.wrapper_utils import convert_np_type
=======
from mava.utils.debugging.environments.two_step import TwoStepEnv
from mava.utils.wrapper_utils import convert_np_type, parameterized_restart
>>>>>>> bd0d9677
from mava.wrappers.pettingzoo import PettingZooParallelEnvWrapper

# from gym import spaces


class DebuggingEnvWrapper(PettingZooParallelEnvWrapper):
    """Environment wrapper for Debugging MARL environments."""

    # Note: we don't inherit from base.EnvironmentWrapper because that class
    # assumes that the wrapped environment is a dm_env.Environment.
    def __init__(self, environment: MultiAgentEnv, render: bool = False):
        self.render = render
        super().__init__(environment=environment)

    def step(self, actions: Dict[str, np.ndarray]) -> dm_env.TimeStep:
        """Steps the environment."""

        if self._reset_next_step:
            return self.reset()

        observations, rewards, dones, infos = self._environment.step(actions)

        if self.render:
            self._environment.render(mode="not_human")
            import time

            time.sleep(0.1)

        rewards_spec = self.reward_spec()
        #  Handle empty rewards
        if not rewards:
            rewards = {
                agent: convert_np_type(rewards_spec[agent].dtype, 0)
                for agent in self.agent_ids
            }
        else:
            rewards = {
                agent: convert_np_type(rewards_spec[agent].dtype, reward)
                for agent, reward in rewards.items()
            }

        if observations:
            observations = self._convert_observations(observations, dones)

        if self._environment.env_done:
            self._step_type = dm_env.StepType.LAST
            self._reset_next_step = True
        else:
            self._step_type = dm_env.StepType.MID

        return dm_env.TimeStep(
            observation=observations,
            reward=rewards,
            discount=self._discounts,
            step_type=self._step_type,
        )

    # Convert Debugging environment observation so it's dm_env compatible.
    # Also, the list of legal actions must be converted to a legal actions mask.
    def _convert_observations(
        self, observes: Dict[str, np.ndarray], dones: Dict[str, bool]
    ) -> Dict[str, OLT]:
        observations: Dict[str, OLT] = {}
        for agent, observation in observes.items():
            if isinstance(observation, dict) and "action_mask" in observation:
                legals = observation["action_mask"]
                observation = observation["observation"]
            else:
                # TODO Handle legal actions better for continous envs,
                #  maybe have min and max for each action and clip the agents actions
                #  accordingly
                legals = np.ones(
                    _convert_to_spec(self._environment.action_spaces[agent]).shape,
                    dtype=self._environment.action_spaces[agent].dtype,
                )

            observation = np.array(observation, dtype=np.float32)
            observations[agent] = OLT(
                observation=observation,
                legal_actions=legals,
                terminal=np.asarray([dones[agent]], dtype=np.float32),
            )

        return observations

    def observation_spec(self) -> Dict[str, OLT]:
        observation_specs = {}
        for agent in self._environment.agent_ids:
            observation_specs[agent] = OLT(
                observation=_convert_to_spec(
                    self._environment.observation_spaces[agent]
                ),
                legal_actions=_convert_to_spec(self._environment.action_spaces[agent]),
                terminal=specs.Array((1,), np.float32),
            )
        return observation_specs


<<<<<<< HEAD
class SwitchGameWrapper(PettingZooParallelEnvWrapper):
    """Environment wrapper for Debugging Switch environment."""

    # Note: we don't inherit from base.EnvironmentWrapper because that class
    # assumes that the wrapped environment is a dm_env.Environment.
    def __init__(self, environment: MultiAgentSwitchGame):
        super().__init__(environment=environment)

    def step(self, actions: Dict[str, np.ndarray]) -> dm_env.TimeStep:
        if self._reset_next_step:
            return self.reset()

        observations, rewards, dones, infos = self._environment.step(actions)

=======
class TwoStepWrapper(PettingZooParallelEnvWrapper):
    """Wraps simple two-step matrix game from Qmix paper. Useful for
    debugging and quick comparison of cooperative performance."""

    def __init__(self, environment: TwoStepEnv) -> None:
        super().__init__(environment=environment)
        self._reset_next_step = True

        # TODO Do I need these? Seems like they should be handled in PettingZoo wrapper
        self.environment.action_spaces = {}
        self.environment.observation_spaces = {}
        self.environment.extra_specs = {
            "s_t": spaces.Discrete(3)
        }  # Global state 1, 2, or 3

        for agent_id in self.environment.agent_ids:
            self.environment.action_spaces[agent_id] = spaces.Discrete(2)  # int64
            self.environment.observation_spaces[agent_id] = spaces.Box(
                0, 1, shape=(1,)
            )  # float32

    def step(self, actions: Dict[str, np.array]) -> Tuple[dm_env.TimeStep, np.array]:
        """Steps the environment."""
        if self._reset_next_step:
            self._reset_next_step = False
            self.reset()

        observations, rewards, dones, state_infos = self._environment.step(actions)
>>>>>>> bd0d9677
        if observations:
            observations = self._convert_observations(observations, dones)

        if self._environment.env_done:
            self._step_type = dm_env.StepType.LAST
            self._reset_next_step = True
        else:
            self._step_type = dm_env.StepType.MID

<<<<<<< HEAD
        return dm_env.TimeStep(
            observation=observations,
            reward=rewards,
            discount=self._discounts,
            step_type=self._step_type,
        )

    def extra_spec(self) -> Dict[str, specs.BoundedArray]:
        return {
            # agent: _convert_to_spec(
            #     spaces.Box(-np.inf, np.inf, (1,), dtype=np.float32)
            # )
            # for agent in self._environment.agent_ids
        }
=======
        return (
            dm_env.TimeStep(
                observation=observations,
                reward=rewards,
                discount=self._discounts,
                step_type=self._step_type,
            ),
            state_infos,
        )

    def reset(self) -> Tuple[dm_env.TimeStep, np.array]:
        """Resets the episode."""
        self._reset_next_step = False
        self._step_type = dm_env.StepType.FIRST
        discount_spec = self.discount_spec()
        self._discounts = {
            agent: convert_np_type(discount_spec[agent].dtype, 1)
            for agent in self._environment.possible_agents
        }
        observe, state_infos = self._environment.reset()
        observations = self._convert_observations(
            observe, {agent: False for agent in self.possible_agents}
        )
        rewards_spec = self.reward_spec()
        rewards = {
            agent: convert_np_type(rewards_spec[agent].dtype, 0)
            for agent in self.possible_agents
        }

        discount_spec = self.discount_spec()
        self._discounts = {
            agent: convert_np_type(discount_spec[agent].dtype, 1)
            for agent in self.possible_agents
        }
        return (
            parameterized_restart(rewards, self._discounts, observations),
            state_infos,
        )

    def extra_spec(self) -> Dict[str, specs.BoundedArray]:
        return self.environment.extra_specs
>>>>>>> bd0d9677
<|MERGE_RESOLUTION|>--- conflicted
+++ resolved
@@ -26,13 +26,9 @@
 
 from mava.types import OLT
 from mava.utils.debugging.environment import MultiAgentEnv
-<<<<<<< HEAD
 from mava.utils.debugging.environments.switch_game import MultiAgentSwitchGame
-from mava.utils.wrapper_utils import convert_np_type
-=======
 from mava.utils.debugging.environments.two_step import TwoStepEnv
 from mava.utils.wrapper_utils import convert_np_type, parameterized_restart
->>>>>>> bd0d9677
 from mava.wrappers.pettingzoo import PettingZooParallelEnvWrapper
 
 # from gym import spaces
@@ -131,7 +127,6 @@
         return observation_specs
 
 
-<<<<<<< HEAD
 class SwitchGameWrapper(PettingZooParallelEnvWrapper):
     """Environment wrapper for Debugging Switch environment."""
 
@@ -146,7 +141,31 @@
 
         observations, rewards, dones, infos = self._environment.step(actions)
 
-=======
+        if observations:
+            observations = self._convert_observations(observations, dones)
+
+        if self._environment.env_done:
+            self._step_type = dm_env.StepType.LAST
+            self._reset_next_step = True
+        else:
+            self._step_type = dm_env.StepType.MID
+
+        return dm_env.TimeStep(
+            observation=observations,
+            reward=rewards,
+            discount=self._discounts,
+            step_type=self._step_type,
+        )
+
+    def extra_spec(self) -> Dict[str, specs.BoundedArray]:
+        return {
+            # agent: _convert_to_spec(
+            #     spaces.Box(-np.inf, np.inf, (1,), dtype=np.float32)
+            # )
+            # for agent in self._environment.agent_ids
+        }
+
+
 class TwoStepWrapper(PettingZooParallelEnvWrapper):
     """Wraps simple two-step matrix game from Qmix paper. Useful for
     debugging and quick comparison of cooperative performance."""
@@ -175,7 +194,6 @@
             self.reset()
 
         observations, rewards, dones, state_infos = self._environment.step(actions)
->>>>>>> bd0d9677
         if observations:
             observations = self._convert_observations(observations, dones)
 
@@ -185,22 +203,6 @@
         else:
             self._step_type = dm_env.StepType.MID
 
-<<<<<<< HEAD
-        return dm_env.TimeStep(
-            observation=observations,
-            reward=rewards,
-            discount=self._discounts,
-            step_type=self._step_type,
-        )
-
-    def extra_spec(self) -> Dict[str, specs.BoundedArray]:
-        return {
-            # agent: _convert_to_spec(
-            #     spaces.Box(-np.inf, np.inf, (1,), dtype=np.float32)
-            # )
-            # for agent in self._environment.agent_ids
-        }
-=======
         return (
             dm_env.TimeStep(
                 observation=observations,
@@ -241,5 +243,4 @@
         )
 
     def extra_spec(self) -> Dict[str, specs.BoundedArray]:
-        return self.environment.extra_specs
->>>>>>> bd0d9677
+        return self.environment.extra_specs