# python3
# Copyright 2021 InstaDeep Ltd. All rights reserved.
#
# Licensed under the Apache License, Version 2.0 (the "License");
# you may not use this file except in compliance with the License.
# You may obtain a copy of the License at
#
#     http://www.apache.org/licenses/LICENSE-2.0
#
# Unless required by applicable law or agreed to in writing, software
# distributed under the License is distributed on an "AS IS" BASIS,
# WITHOUT WARRANTIES OR CONDITIONS OF ANY KIND, either express or implied.
# See the License for the specific language governing permissions and
# limitations under the License.

<<<<<<< HEAD
from mava.components.tf.networks.additive import AdditiveMixingNetwork  # type: ignore
from mava.components.tf.networks.monotonic import MonotonicMixingNetwork  # type: ignore
from mava.components.tf.networks.transformed import QTranAlt  # type: ignore
from mava.components.tf.networks.transformed import QTranBase  # type: ignore
from mava.components.tf.networks.weighted import WeightedMixing  # type: ignore
=======
from mava.components.tf.networks.epsilon_greedy import epsilon_greedy_action_selector
>>>>>>> 721306a4
<|MERGE_RESOLUTION|>--- conflicted
+++ resolved
@@ -13,12 +13,10 @@
 # See the License for the specific language governing permissions and
 # limitations under the License.
 
-<<<<<<< HEAD
+
 from mava.components.tf.networks.additive import AdditiveMixingNetwork  # type: ignore
 from mava.components.tf.networks.monotonic import MonotonicMixingNetwork  # type: ignore
 from mava.components.tf.networks.transformed import QTranAlt  # type: ignore
 from mava.components.tf.networks.transformed import QTranBase  # type: ignore
 from mava.components.tf.networks.weighted import WeightedMixing  # type: ignore
-=======
 from mava.components.tf.networks.epsilon_greedy import epsilon_greedy_action_selector
->>>>>>> 721306a4
