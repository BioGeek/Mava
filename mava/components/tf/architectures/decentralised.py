# python3
# Copyright 2021 InstaDeep Ltd. All rights reserved.
#
# Licensed under the Apache License, Version 2.0 (the "License");
# you may not use this file except in compliance with the License.
# You may obtain a copy of the License at
#
#     http://www.apache.org/licenses/LICENSE-2.0
#
# Unless required by applicable law or agreed to in writing, software
# distributed under the License is distributed on an "AS IS" BASIS,
# WITHOUT WARRANTIES OR CONDITIONS OF ANY KIND, either express or implied.
# See the License for the specific language governing permissions and
# limitations under the License.

"""Decentralised architectures for multi-agent RL systems"""

import copy
from typing import Any, Dict, Tuple

import sonnet as snt
from acme import specs as acme_specs
from acme.tf import utils as tf2_utils

from mava import specs as mava_specs
from mava.components.tf.architectures import (
    BaseActorCritic,
    BaseArchitecture,
    BasePolicyArchitecture,
)
from mava.types import OLT


class DecentralisedValueActor(BaseArchitecture):
    """Decentralised (independent) value-based multi-agent actor architecture."""

    def __init__(
        self,
        environment_spec: mava_specs.MAEnvironmentSpec,
        value_networks: Dict[str, snt.Module],
        agent_net_config: Dict[str, str],
    ):
        self._env_spec = environment_spec
        self._agents = self._env_spec.get_agent_ids()
        self._agent_types = self._env_spec.get_agent_types()
        self._agent_specs = self._env_spec.get_agent_specs()
        self._agent_type_specs = self._env_spec.get_agent_type_specs()

        self._value_networks = value_networks
        self._agent_net_config = agent_net_config
        self._n_agents = len(self._agents)

        self._create_target_networks()

    def _create_target_networks(self) -> None:
        # create target behaviour networks
        self._target_value_networks = copy.deepcopy(self._value_networks)

    def _get_actor_specs(self) -> Dict[str, OLT]:
        actor_obs_specs = {}
        for agent_key in self._agents:
            # Get observation spec for policy.
            actor_obs_specs[agent_key] = self._agent_specs[
                agent_key
            ].observations.observation
        return actor_obs_specs

    def create_actor_variables(self) -> Dict[str, Dict[str, snt.Module]]:

        actor_networks: Dict[str, Dict[str, snt.Module]] = {
            "values": {},
            "target_values": {},
        }

        # get actor specs
        actor_obs_specs = self._get_actor_specs()

        # create policy variables for each agent
        for agent_key in self._agents:
            agent_net_key = self._agent_net_config[agent_key]
            obs_spec = actor_obs_specs[agent_key]
            # Create variables for value and policy networks.
            tf2_utils.create_variables(self._value_networks[agent_net_key], [obs_spec])

            # create target value network variables
            tf2_utils.create_variables(
                self._target_value_networks[agent_net_key], [obs_spec]
            )

        actor_networks["values"] = self._value_networks
        actor_networks["target_values"] = self._target_value_networks

        return actor_networks

    def create_system(
        self,
    ) -> Dict[str, Dict[str, snt.Module]]:
        networks = self.create_actor_variables()
        return networks


class DecentralisedPolicyActor(BasePolicyArchitecture):
    """Decentralised (independent) policy gradient multi-agent actor architecture."""

    def __init__(
        self,
        environment_spec: mava_specs.MAEnvironmentSpec,
        observation_networks: Dict[str, snt.Module],
        policy_networks: Dict[str, snt.Module],
        agent_net_config: Dict[str, str],
    ):
        self._env_spec = environment_spec
        self._agents = self._env_spec.get_agent_ids()
        self._agent_types = self._env_spec.get_agent_types()
        self._agent_specs = self._env_spec.get_agent_specs()
        self._agent_type_specs = self._env_spec.get_agent_type_specs()

        self._observation_networks = observation_networks
        self._policy_networks = policy_networks
        self._agent_net_config = agent_net_config
        self._n_agents = len(self._agents)
        self._embed_specs: Dict[str, Any] = {}

        self._create_target_networks()

    def _create_target_networks(self) -> None:
        # create target behaviour networks
        self._target_policy_networks = copy.deepcopy(self._policy_networks)
        self._target_observation_networks = copy.deepcopy(self._observation_networks)

    def _get_actor_specs(self) -> Dict[str, acme_specs.Array]:
        actor_obs_specs = {}
        for agent_key in self._agents:
            # Get observation spec for policy.
            actor_obs_specs[agent_key] = self._agent_specs[
                agent_key
            ].observations.observation
        return actor_obs_specs

    def create_actor_variables(self) -> Dict[str, Dict[str, snt.Module]]:

        actor_networks: Dict[str, Dict[str, snt.Module]] = {
            "policies": {},
            "observations": {},
            "target_policies": {},
            "target_observations": {},
        }

        # get actor specs
        actor_obs_specs = self._get_actor_specs()

        # create policy variables for each agent
        for agent_key in self._agents:
            agent_net_key = self._agent_net_config[agent_key]

            obs_spec = actor_obs_specs[agent_key]
            emb_spec = tf2_utils.create_variables(
                self._observation_networks[agent_net_key], [obs_spec]
            )
            self._embed_specs[agent_key] = emb_spec

            # Create variables.
            tf2_utils.create_variables(self._policy_networks[agent_net_key], [emb_spec])

            # create target network variables
            tf2_utils.create_variables(
                self._target_policy_networks[agent_net_key], [emb_spec]
            )
            tf2_utils.create_variables(
                self._target_observation_networks[agent_net_key], [obs_spec]
            )

        actor_networks["policies"] = self._policy_networks
        actor_networks["observations"] = self._observation_networks
        actor_networks["target_policies"] = self._target_policy_networks
        actor_networks["target_observations"] = self._target_observation_networks

        return actor_networks

    def create_behaviour_policy(self) -> Dict[str, snt.Module]:
        behaviour_policy_networks: Dict[str, snt.Module] = {}
<<<<<<< HEAD
        for agent_key in set(self._agent_net_config.values()):
            snt_module = type(self._policy_networks[agent_key])
            behaviour_policy_networks[agent_key] = snt_module(
=======
        for net_key in set(self._agent_net_config.values()):
            snt_module = type(self._policy_networks[net_key])
            behaviour_policy_networks[net_key] = snt_module(
>>>>>>> 8c04e748
                [
                    self._observation_networks[net_key],
                    self._policy_networks[net_key],
                ]
            )
        return behaviour_policy_networks

    def create_system(
        self,
    ) -> Dict[str, Dict[str, snt.Module]]:
        networks = self.create_actor_variables()
        return networks


class DecentralisedValueActorCritic(BaseActorCritic):
    """Decentralised (independent) multi-agent actor critic architecture."""

    def __init__(
        self,
        environment_spec: mava_specs.MAEnvironmentSpec,
        observation_networks: Dict[str, snt.Module],
        policy_networks: Dict[str, snt.Module],
        critic_networks: Dict[str, snt.Module],
        agent_net_config: Dict[str, str],
<<<<<<< HEAD
        net_spec_config: Dict[str, str] = {},
=======
>>>>>>> 8c04e748
    ):
        self._env_spec = environment_spec
        self._agents = self._env_spec.get_agent_ids()  # All agend ids
        self._agent_specs = (
            self._env_spec.get_agent_specs()
        )  # Each agent's environment interaction specification

        self._observation_networks = observation_networks
        self._policy_networks = policy_networks
        self._critic_networks = critic_networks
        self._agent_net_config = agent_net_config
<<<<<<< HEAD
        self._net_keys = self._policy_networks.keys()
=======
>>>>>>> 8c04e748
        self._n_agents = len(self._agents)
        self._embed_specs: Dict[str, Any] = {}

        if not net_spec_config:
            # Check if the agents use all the networks.
            assert len(self._policy_networks.keys()) == set(
                self._agent_net_config.values()
            )
            net_spec_config = {
                self._agent_net_config[agent]: agent for agent in self._agents
            }
        self._net_spec_config = net_spec_config

        self._create_target_networks()

    def _create_target_networks(self) -> None:
        # create target behaviour networks
        self._target_policy_networks = copy.deepcopy(self._policy_networks)
        self._target_observation_networks = copy.deepcopy(self._observation_networks)

        # create target critic networks
        self._target_critic_networks = copy.deepcopy(self._critic_networks)

    def _get_actor_specs(self) -> Dict[str, acme_specs.Array]:
        actor_obs_specs = {}
        for agent_key in self._agents:
            # Get observation spec for policy.
            actor_obs_specs[agent_key] = self._agent_specs[
                agent_key
            ].observations.observation
        return actor_obs_specs

    def _get_critic_specs(
        self,
    ) -> Tuple[Dict[str, acme_specs.Array], Dict[str, acme_specs.Array]]:
        return self._embed_specs, {}

    def create_actor_variables(self) -> Dict[str, Dict[str, snt.Module]]:
        # get actor specs
        actor_obs_specs = self._get_actor_specs()

        # create policy variables for each agent
<<<<<<< HEAD
        for net_key in self._net_keys:
            agent_key = self._net_spec_config[net_key]
=======
        # TODO (dries): This can be futher simplified by only initialising
        # each network once. Not per agent. Some care should be taken
        # with emb_spec though.
        for agent_key in self._agents:
>>>>>>> 8c04e748
            obs_spec = actor_obs_specs[agent_key]
            agent_net_key = self._agent_net_config[agent_key]
            emb_spec = tf2_utils.create_variables(
<<<<<<< HEAD
                self._observation_networks[net_key], [obs_spec]
=======
                self._observation_networks[agent_net_key], [obs_spec]
>>>>>>> 8c04e748
            )
            self._embed_specs[agent_key] = emb_spec

            # Create variables.
<<<<<<< HEAD
            tf2_utils.create_variables(self._policy_networks[net_key], [emb_spec])

            # create target network variables
            tf2_utils.create_variables(
                self._target_policy_networks[net_key], [emb_spec]
            )
            tf2_utils.create_variables(
                self._target_observation_networks[net_key], [obs_spec]
=======
            tf2_utils.create_variables(self._policy_networks[agent_net_key], [emb_spec])

            # create target network variables
            tf2_utils.create_variables(
                self._target_policy_networks[agent_net_key], [emb_spec]
            )
            tf2_utils.create_variables(
                self._target_observation_networks[agent_net_key], [obs_spec]
>>>>>>> 8c04e748
            )

        actor_networks: Dict[str, Dict[str, snt.Module]] = {
            "policies": self._policy_networks,
            "observations": self._observation_networks,
            "target_policies": self._target_policy_networks,
            "target_observations": self._target_observation_networks,
        }

        return actor_networks

    def create_critic_variables(self) -> Dict[str, Dict[str, snt.Module]]:
        # get critic specs
        embed_specs, _ = self._get_critic_specs()

        # create critics
<<<<<<< HEAD
        for net_key in self._net_keys:
            agent_key = self._net_spec_config[net_key]
=======
        for agent_key in self._agents:
>>>>>>> 8c04e748

            # get specs
            emb_spec = embed_specs[agent_key]

            # Get the agent's network key
            agent_net_key = self._agent_net_config[agent_key]

            # Create variables.
<<<<<<< HEAD
            tf2_utils.create_variables(self._critic_networks[net_key], [emb_spec])

            # create target network variables
            tf2_utils.create_variables(
                self._target_critic_networks[net_key], [emb_spec]
=======
            tf2_utils.create_variables(self._critic_networks[agent_net_key], [emb_spec])

            # create target network variables
            tf2_utils.create_variables(
                self._target_critic_networks[agent_net_key], [emb_spec]
>>>>>>> 8c04e748
            )

        critic_networks: Dict[str, Dict[str, snt.Module]] = {
            "critics": self._critic_networks,
            "target_critics": self._target_critic_networks,
        }
        return critic_networks

    def create_behaviour_policy(self) -> Dict[str, snt.Module]:
        behaviour_policy_networks: Dict[str, snt.Module] = {}
<<<<<<< HEAD
        for net_key in self._net_keys:
            snt_module = type(self._policy_networks[net_key])
            behaviour_policy_networks[net_key] = snt_module(
                [
                    self._observation_networks[net_key],
                    self._policy_networks[net_key],
=======
        for agent_net_key in set(self._agent_net_config.values()):
            snt_module = type(self._policy_networks[agent_net_key])
            behaviour_policy_networks[agent_net_key] = snt_module(
                [
                    self._observation_networks[agent_net_key],
                    self._policy_networks[agent_net_key],
>>>>>>> 8c04e748
                ]
            )
        return behaviour_policy_networks

    def create_system(
        self,
    ) -> Dict[str, Dict[str, snt.Module]]:
        networks = self.create_actor_variables()
        critic_networks = self.create_critic_variables()
        networks.update(critic_networks)
        return networks


class DecentralisedQValueActorCritic(DecentralisedValueActorCritic):
    def __init__(
        self,
        environment_spec: mava_specs.MAEnvironmentSpec,
        observation_networks: Dict[str, snt.Module],
        policy_networks: Dict[str, snt.Module],
        critic_networks: Dict[str, snt.Module],
        agent_net_config: Dict[str, str],
<<<<<<< HEAD
        net_spec_config: Dict[str, str] = {},
=======
>>>>>>> 8c04e748
    ):
        super().__init__(
            environment_spec=environment_spec,
            observation_networks=observation_networks,
            policy_networks=policy_networks,
            critic_networks=critic_networks,
            agent_net_config=agent_net_config,
<<<<<<< HEAD
            net_spec_config=net_spec_config,
=======
>>>>>>> 8c04e748
        )

    def _get_critic_specs(
        self,
    ) -> Tuple[Dict[str, acme_specs.Array], Dict[str, acme_specs.Array]]:
        critic_act_specs = {}
        for agent_key in self._agents:
            # Get observation and action spec for critic.
            critic_act_specs[agent_key] = self._agent_specs[agent_key].actions
        return self._embed_specs, critic_act_specs

    def create_critic_variables(self) -> Dict[str, Dict[str, snt.Module]]:
        # get critic specs
        embed_specs, act_specs = self._get_critic_specs()

        # create critics
<<<<<<< HEAD
        for net_key in self._net_keys:
            agent_key = self._net_spec_config[net_key]
=======
        for agent_key in self._agents:
>>>>>>> 8c04e748

            # get specs
            emb_spec = embed_specs[agent_key]
            act_spec = act_specs[agent_key]

            # Get the agent's network key
            agent_net_key = self._agent_net_config[agent_key]

            # Create variables.
            tf2_utils.create_variables(
<<<<<<< HEAD
                self._critic_networks[net_key], [emb_spec, act_spec]
=======
                self._critic_networks[agent_net_key], [emb_spec, act_spec]
>>>>>>> 8c04e748
            )

            # create target network variables
            tf2_utils.create_variables(
<<<<<<< HEAD
                self._target_critic_networks[net_key], [emb_spec, act_spec]
=======
                self._target_critic_networks[agent_net_key], [emb_spec, act_spec]
>>>>>>> 8c04e748
            )

        critic_networks: Dict[str, Dict[str, snt.Module]] = {
            "critics": self._critic_networks,
            "target_critics": self._target_critic_networks,
        }
<<<<<<< HEAD
        return critic_networks


class DecentralisedPolicyActor(BasePolicyArchitecture):
    """Decentralised (independent) policy gradient multi-agent actor architecture."""

    def __init__(
        self,
        environment_spec: mava_specs.MAEnvironmentSpec,
        observation_networks: Dict[str, snt.Module],
        policy_networks: Dict[str, snt.Module],
        agent_net_config: Dict[str, str],
    ):
        self._env_spec = environment_spec
        self._agents = self._env_spec.get_agent_ids()
        self._agent_types = self._env_spec.get_agent_types()
        self._agent_specs = self._env_spec.get_agent_specs()
        self._agent_type_specs = self._env_spec.get_agent_type_specs()

        self._observation_networks = observation_networks
        self._policy_networks = policy_networks
        self._agent_net_config = agent_net_config
        self._n_agents = len(self._agents)
        self._embed_specs: Dict[str, Any] = {}

        self._create_target_networks()

    def _create_target_networks(self) -> None:
        # create target behaviour networks
        self._target_policy_networks = copy.deepcopy(self._policy_networks)
        self._target_observation_networks = copy.deepcopy(self._observation_networks)

    def _get_actor_specs(self) -> Dict[str, acme_specs.Array]:
        actor_obs_specs = {}
        for agent_key in self._agents:
            # Get observation spec for policy.
            actor_obs_specs[agent_key] = self._agent_specs[
                agent_key
            ].observations.observation
        return actor_obs_specs

    def create_actor_variables(self) -> Dict[str, Dict[str, snt.Module]]:

        actor_networks: Dict[str, Dict[str, snt.Module]] = {
            "policies": {},
            "observations": {},
            "target_policies": {},
            "target_observations": {},
        }

        # get actor specs
        actor_obs_specs = self._get_actor_specs()

        # create policy variables for each agent
        for agent_key in self._agents:
            agent_net_key = self._agent_net_config[agent_key]

            obs_spec = actor_obs_specs[agent_key]
            emb_spec = tf2_utils.create_variables(
                self._observation_networks[agent_net_key], [obs_spec]
            )
            self._embed_specs[agent_key] = emb_spec

            # Create variables.
            tf2_utils.create_variables(self._policy_networks[agent_net_key], [emb_spec])

            # create target network variables
            tf2_utils.create_variables(
                self._target_policy_networks[agent_net_key], [emb_spec]
            )
            tf2_utils.create_variables(
                self._target_observation_networks[agent_net_key], [obs_spec]
            )

        actor_networks["policies"] = self._policy_networks
        actor_networks["observations"] = self._observation_networks
        actor_networks["target_policies"] = self._target_policy_networks
        actor_networks["target_observations"] = self._target_observation_networks

        return actor_networks

    def create_behaviour_policy(self) -> Dict[str, snt.Module]:
        behaviour_policy_networks: Dict[str, snt.Module] = {}
        for agent_key in set(self._agent_net_config.values()):
            snt_module = type(self._policy_networks[agent_key])
            behaviour_policy_networks[agent_key] = snt_module(
                [
                    self._observation_networks[agent_key],
                    self._policy_networks[agent_key],
                ]
            )
        return behaviour_policy_networks

    def create_system(
        self,
    ) -> Dict[str, Dict[str, snt.Module]]:
        networks = self.create_actor_variables()
        return networks
=======
        return critic_networks
>>>>>>> 8c04e748
<|MERGE_RESOLUTION|>--- conflicted
+++ resolved
@@ -179,15 +179,9 @@
 
     def create_behaviour_policy(self) -> Dict[str, snt.Module]:
         behaviour_policy_networks: Dict[str, snt.Module] = {}
-<<<<<<< HEAD
-        for agent_key in set(self._agent_net_config.values()):
-            snt_module = type(self._policy_networks[agent_key])
-            behaviour_policy_networks[agent_key] = snt_module(
-=======
         for net_key in set(self._agent_net_config.values()):
             snt_module = type(self._policy_networks[net_key])
             behaviour_policy_networks[net_key] = snt_module(
->>>>>>> 8c04e748
                 [
                     self._observation_networks[net_key],
                     self._policy_networks[net_key],
@@ -212,10 +206,7 @@
         policy_networks: Dict[str, snt.Module],
         critic_networks: Dict[str, snt.Module],
         agent_net_config: Dict[str, str],
-<<<<<<< HEAD
         net_spec_config: Dict[str, str] = {},
-=======
->>>>>>> 8c04e748
     ):
         self._env_spec = environment_spec
         self._agents = self._env_spec.get_agent_ids()  # All agend ids
@@ -227,10 +218,7 @@
         self._policy_networks = policy_networks
         self._critic_networks = critic_networks
         self._agent_net_config = agent_net_config
-<<<<<<< HEAD
         self._net_keys = self._policy_networks.keys()
-=======
->>>>>>> 8c04e748
         self._n_agents = len(self._agents)
         self._embed_specs: Dict[str, Any] = {}
 
@@ -273,28 +261,15 @@
         actor_obs_specs = self._get_actor_specs()
 
         # create policy variables for each agent
-<<<<<<< HEAD
         for net_key in self._net_keys:
             agent_key = self._net_spec_config[net_key]
-=======
-        # TODO (dries): This can be futher simplified by only initialising
-        # each network once. Not per agent. Some care should be taken
-        # with emb_spec though.
-        for agent_key in self._agents:
->>>>>>> 8c04e748
             obs_spec = actor_obs_specs[agent_key]
-            agent_net_key = self._agent_net_config[agent_key]
             emb_spec = tf2_utils.create_variables(
-<<<<<<< HEAD
                 self._observation_networks[net_key], [obs_spec]
-=======
-                self._observation_networks[agent_net_key], [obs_spec]
->>>>>>> 8c04e748
             )
             self._embed_specs[agent_key] = emb_spec
 
             # Create variables.
-<<<<<<< HEAD
             tf2_utils.create_variables(self._policy_networks[net_key], [emb_spec])
 
             # create target network variables
@@ -303,16 +278,6 @@
             )
             tf2_utils.create_variables(
                 self._target_observation_networks[net_key], [obs_spec]
-=======
-            tf2_utils.create_variables(self._policy_networks[agent_net_key], [emb_spec])
-
-            # create target network variables
-            tf2_utils.create_variables(
-                self._target_policy_networks[agent_net_key], [emb_spec]
-            )
-            tf2_utils.create_variables(
-                self._target_observation_networks[agent_net_key], [obs_spec]
->>>>>>> 8c04e748
             )
 
         actor_networks: Dict[str, Dict[str, snt.Module]] = {
@@ -329,33 +294,18 @@
         embed_specs, _ = self._get_critic_specs()
 
         # create critics
-<<<<<<< HEAD
         for net_key in self._net_keys:
             agent_key = self._net_spec_config[net_key]
-=======
-        for agent_key in self._agents:
->>>>>>> 8c04e748
 
             # get specs
             emb_spec = embed_specs[agent_key]
 
-            # Get the agent's network key
-            agent_net_key = self._agent_net_config[agent_key]
-
             # Create variables.
-<<<<<<< HEAD
             tf2_utils.create_variables(self._critic_networks[net_key], [emb_spec])
 
             # create target network variables
             tf2_utils.create_variables(
                 self._target_critic_networks[net_key], [emb_spec]
-=======
-            tf2_utils.create_variables(self._critic_networks[agent_net_key], [emb_spec])
-
-            # create target network variables
-            tf2_utils.create_variables(
-                self._target_critic_networks[agent_net_key], [emb_spec]
->>>>>>> 8c04e748
             )
 
         critic_networks: Dict[str, Dict[str, snt.Module]] = {
@@ -366,21 +316,12 @@
 
     def create_behaviour_policy(self) -> Dict[str, snt.Module]:
         behaviour_policy_networks: Dict[str, snt.Module] = {}
-<<<<<<< HEAD
         for net_key in self._net_keys:
             snt_module = type(self._policy_networks[net_key])
             behaviour_policy_networks[net_key] = snt_module(
                 [
                     self._observation_networks[net_key],
                     self._policy_networks[net_key],
-=======
-        for agent_net_key in set(self._agent_net_config.values()):
-            snt_module = type(self._policy_networks[agent_net_key])
-            behaviour_policy_networks[agent_net_key] = snt_module(
-                [
-                    self._observation_networks[agent_net_key],
-                    self._policy_networks[agent_net_key],
->>>>>>> 8c04e748
                 ]
             )
         return behaviour_policy_networks
@@ -402,10 +343,7 @@
         policy_networks: Dict[str, snt.Module],
         critic_networks: Dict[str, snt.Module],
         agent_net_config: Dict[str, str],
-<<<<<<< HEAD
         net_spec_config: Dict[str, str] = {},
-=======
->>>>>>> 8c04e748
     ):
         super().__init__(
             environment_spec=environment_spec,
@@ -413,10 +351,7 @@
             policy_networks=policy_networks,
             critic_networks=critic_networks,
             agent_net_config=agent_net_config,
-<<<<<<< HEAD
             net_spec_config=net_spec_config,
-=======
->>>>>>> 8c04e748
         )
 
     def _get_critic_specs(
@@ -433,43 +368,27 @@
         embed_specs, act_specs = self._get_critic_specs()
 
         # create critics
-<<<<<<< HEAD
         for net_key in self._net_keys:
             agent_key = self._net_spec_config[net_key]
-=======
-        for agent_key in self._agents:
->>>>>>> 8c04e748
 
             # get specs
             emb_spec = embed_specs[agent_key]
             act_spec = act_specs[agent_key]
 
-            # Get the agent's network key
-            agent_net_key = self._agent_net_config[agent_key]
-
             # Create variables.
             tf2_utils.create_variables(
-<<<<<<< HEAD
                 self._critic_networks[net_key], [emb_spec, act_spec]
-=======
-                self._critic_networks[agent_net_key], [emb_spec, act_spec]
->>>>>>> 8c04e748
             )
 
             # create target network variables
             tf2_utils.create_variables(
-<<<<<<< HEAD
                 self._target_critic_networks[net_key], [emb_spec, act_spec]
-=======
-                self._target_critic_networks[agent_net_key], [emb_spec, act_spec]
->>>>>>> 8c04e748
             )
 
         critic_networks: Dict[str, Dict[str, snt.Module]] = {
             "critics": self._critic_networks,
             "target_critics": self._target_critic_networks,
         }
-<<<<<<< HEAD
         return critic_networks
 
 
@@ -567,7 +486,4 @@
         self,
     ) -> Dict[str, Dict[str, snt.Module]]:
         networks = self.create_actor_variables()
-        return networks
-=======
-        return critic_networks
->>>>>>> 8c04e748
+        return networks