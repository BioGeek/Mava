--- conflicted
+++ resolved
@@ -37,11 +37,7 @@
 FLAGS = flags.FLAGS
 flags.DEFINE_string(
     "env_name",
-<<<<<<< HEAD
-    "two_step",  # "simple_spread",
-=======
     "simple_spread",  # "two_step" for Two Step Environment
->>>>>>> 6d323bc4
     "Debugging environment name (str).",
 )
 flags.DEFINE_string(
